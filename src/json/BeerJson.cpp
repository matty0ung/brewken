/*======================================================================================================================
 * json/BeerJson.cpp is part of Brewken, and is copyright the following authors 2021-2022:
 *   • Matt Young <mfsy@yahoo.com>
 *
 * Brewken is free software: you can redistribute it and/or modify it under the terms of the GNU General Public License
 * as published by the Free Software Foundation, either version 3 of the License, or (at your option) any later
 * version.
 *
 * Brewken is distributed in the hope that it will be useful, but WITHOUT ANY WARRANTY; without even the implied
 * warranty of MERCHANTABILITY or FITNESS FOR A PARTICULAR PURPOSE.  See the GNU General Public License for more
 * details.
 *
 * You should have received a copy of the GNU General Public License along with this program.  If not, see
 * <http://www.gnu.org/licenses/>.
 =====================================================================================================================*/
#include "json/BeerJson.h"

// We could just include <boost/json.hpp> which pulls all the Boost.JSON headers in, but that seems overkill
#include <boost/json/parse_options.hpp>
#include <boost/json/parse.hpp>
#include <boost/json/string.hpp>

#include <valijson/adapters/boost_json_adapter.hpp>
#include <valijson/schema.hpp>
#include <valijson/schema_parser.hpp>
#include <valijson/validator.hpp>

#include <QApplication>
#include <QDebug>
#include <QString>
#include <QTextStream>

#include "json/JsonCoding.h"
#include "json/JsonMeasureableUnitsMapping.h"
#include "json/JsonNamedEntityRecord.h"
#include "json/JsonRecord.h"
#include "json/JsonRecordDefinition.h"
#include "json/JsonSchema.h"
#include "json/JsonUtils.h"
#include "model/Fermentable.h"
#include "model/Hop.h"
#include "model/Misc.h"
#include "model/Recipe.h"
#include "model/Style.h"
#include "model/Water.h"
#include "model/Yeast.h"

namespace {
   BtStringConst const jsonVersionWeSupport{"2.06"};


   //
   // These are mappings we use in multiple places
   //
   JsonMeasureableUnitsMapping const BEER_JSON_MASS_UNIT_MAPPER {
      // MassUnitType in measurable_units.json in BeerJSON schema
      {{"mg",    &Measurement::Units::milligrams},
       {"mg",    &Measurement::Units::grams},
       {"kg",    &Measurement::Units::kilograms},
       {"lb",    &Measurement::Units::pounds},
       {"oz",    &Measurement::Units::ounces}}
   };

   JsonMeasureableUnitsMapping const BEER_JSON_VOLUME_UNIT_MAPPER {
      // VolumeUnitType in measurable_units.json in BeerJSON schema
      // Note that BeerJSON does not support imperial cups, imperial tablespoons or imperial teaspoons
      {{"ml",    &Measurement::Units::milliliters},
       {"l",     &Measurement::Units::liters},
       {"tsp",   &Measurement::Units::us_teaspoons},
       {"tbsp",  &Measurement::Units::us_tablespoons},
       {"floz",  &Measurement::Units::us_fluidOunces},
       {"cup",   &Measurement::Units::us_cups},
       {"pt",    &Measurement::Units::us_pints},
       {"qt",    &Measurement::Units::us_quarts},
       {"gal",   &Measurement::Units::us_gallons},
       {"bbl",   &Measurement::Units::us_barrels},
       {"ifloz", &Measurement::Units::imperial_fluidOunces},
       {"ipt",   &Measurement::Units::imperial_pints},
       {"iqt",   &Measurement::Units::imperial_quarts},
       {"igal",  &Measurement::Units::imperial_gallons},
       {"ibbl",  &Measurement::Units::imperial_barrels}}
   };

   ListOfJsonMeasureableUnitsMappings const BEER_JSON_MASS_OR_VOLUME_UNIT_MAPPER {
      {&BEER_JSON_MASS_UNIT_MAPPER, &BEER_JSON_VOLUME_UNIT_MAPPER}
   };

   JsonMeasureableUnitsMapping const BEER_JSON_TEMPERATURE_UNIT_MAPPER {
      // TemperatureUnitType in measurable_units.json in BeerJSON schema
      {{"C", &Measurement::Units::celsius},
       {"F", &Measurement::Units::fahrenheit}}
   };

   JsonMeasureableUnitsMapping const BEER_JSON_COLOR_UNIT_MAPPER {
      // ColorUnitType in measurable_units.json in BeerJSON schema
      {{"EBC", &Measurement::Units::ebc},
       {"SRM", &Measurement::Units::srm},
       {"Lovi", &Measurement::Units::lovibond}}
   };

   JsonMeasureableUnitsMapping const BEER_JSON_DIASTATIC_POWER_UNIT_MAPPER {
      // DiastaticPowerUnitType in measurable_units.json in BeerJSON schema
      {{"Lintner", &Measurement::Units::lintner},
       {"WK",      &Measurement::Units::wk}}
   };

   // BitternessUnitType in measurable_units.json in BeerJSON schema
   JsonSingleUnitSpecifier const BEER_JSON_BITTERNESS_UNIT{{"IBUs"}};

   JsonMeasureableUnitsMapping const BEER_JSON_CARBONATION_UNIT_MAPPER {
      // CarbonationUnitType in measurable_units.json in BeerJSON schema
      {{"vols", &Measurement::Units::carbonationVolumes},
       {"g/l",  &Measurement::Units::carbonationGramsPerLiter}}
   };

   JsonMeasureableUnitsMapping const BEER_JSON_CONCENTRATION_UNIT_MAPPER {
      // ConcentrationUnitType in measurable_units.json in BeerJSON schema
      {{"ppm",  &Measurement::Units::partsPerMillion},
       {"ppb",  &Measurement::Units::partsPerBillion},
       {"mg/l", &Measurement::Units::milligramsPerLiter}}
   };

   JsonMeasureableUnitsMapping const BEER_JSON_DENSITY_UNIT_MAPPER {
      // GravityUnitType in measurable_units.json in BeerJSON schema
      // (See comments in measurement/Unit.h and measurement/PhysicalQuantity.h for why we stick with "density" in our
      // naming.)
      {{"ppm",  &Measurement::Units::partsPerMillion},
       {"ppb",  &Measurement::Units::partsPerBillion},
       {"mg/l", &Measurement::Units::milligramsPerLiter}}
   };

   // PercentUnitType in measurable_units.json in BeerJSON schema
   JsonSingleUnitSpecifier const BEER_JSON_PERCENT_UNIT{{"%"}};

   // AcidityUnitType in measurable_units.json in BeerJSON schema
   JsonSingleUnitSpecifier const BEER_JSON_ACIDITY_UNIT{{"pH"}};

   JsonMeasureableUnitsMapping const BEER_JSON_TIME_UNIT_MAPPER {
      // TimeUnitType in measurable_units.json in BeerJSON schema
      {{"sec",  &Measurement::Units::seconds},
       {"min",  &Measurement::Units::minutes},
       {"hr",   &Measurement::Units::hours  },
       {"day",  &Measurement::Units::days   },
       {"week", &Measurement::Units::weeks  }}
   };

   JsonMeasureableUnitsMapping const BEER_JSON_VISCOSITY_UNIT_MAPPER {
      // ViscosityUnitType in measurable_units.json in BeerJSON schema
      {{"cP",    &Measurement::Units::centipoise},
       {"mPa-s", &Measurement::Units::millipascalSecond}}
   };

   // We only use specialisations of this template.  GCC doesn't mind not having a definition for the default cases (as
   // it's not used) but other compilers do.
   template<class NE> JsonRecordDefinition const BEER_JSON_RECORD_DEFINITION {
      "not_used",
      "not_used",
      JsonRecordDefinition::create<JsonRecord>,
<<<<<<< HEAD
      {}
=======
      std::initializer_list<JsonRecordDefinition::FieldDefinition>{}
>>>>>>> b9f85328
   };

   // Field mappings below are in the same order as in schemas/beerjson/1.0/beer.json
   /////////////////////////////////////////////////////////////////////////////////////////////////////////////////////
   // Top-level field mappings for BeerJSON files
   //
   // The root of a BeerJSON document is an object named "beerjson".  Inside this are some or all of the following
   // objects (where "[]" means "array of"):
   //
   //   Object Name                BeerJSON Type                Required or Optional
   //   -----------                -------------                --------------------
   //   version:                   VersionType                  required
   //   fermentables:              FermentableType[]            optional
   //   miscellaneous_ingredients: MiscellaneousType[]          optional
   //   hop_varieties:             VarietyInformation[]         optional
   //   cultures:                  CultureInformation[]         optional
   //   profiles:                  WaterBase[]                  optional
   //   styles:                    StyleType[]                  optional
   //   mashes:                    MashProcedureType[]          optional
   //   fermentations:             FermentationProcedureType[]  optional
   //   recipes:                   RecipeType[]                 optional
   //   equipments:                EquipmentType[]              optional
   //   boil:                      BoilProcedureType[]          optional
   //   packaging:                 PackagingProcedureType[]     optional
   //
   // Note that the way ingredients are included inside recipes is more nuanced than in BeerXML.  In BeerXML, you can
   // have eg a Hop record both as an element inside a top-level list of Hops (ie hop varieties) and as an ingredient
   // inside a Recipe.  In BeerJSON, the distinction is made between records in a top-level list of hops, which are
   // stored in VarietyInformation objects, and hop additions in a recipe, which are stored in HopAdditionType records.
   // (We might wish that VarietyInformation were named HopVariety, and HopAdditionType simply HopAddition, but such
   // naming oddities are considerably less egregious than a number of the problems with BeerXML, so it's still
   // progress.)
   //
   // VarietyInformation and HopAdditionType share some common fields, specifically those in HopVarietyBase.  (Although
   // it's NOT actually what's going on, it's helpful in some respects to think of HopVarietyBase as an abstract base
   // class from which VarietyInformation and HopAdditionType both inherit, because that's APPROXIMATELY the effect we
   // get.  Actually, JSON schemas do not actually support inheritance and, strictly speaking, what's happening is
   // schema combination which is not quite the same thing, but this is more something we would need to worry about if
   // we were designing our own schema.)  Anyway, we try to avoid duplicating definitions by having a similar structure.
   //
   // There are similar distinctions for fermentables, miscellaneous ingredients and so on.
   //
   // For historical reasons, we use Hop objects both for "hop variety" (when the object has no parent) and "use of a
   // hop in a recipe" (when the object has a parent Hop object, which should be its hop variety).  (And, again, the
   // same applies to Fermentable, Misc, Yeast and so on.)
   //
   // One day perhaps we should split Hop up into HopBase, HopVariety and HopAddition, and do likewise for Fermentable,
   // Misc, Yeast, etc.  But that's quite a big change so, for now, we'll stick with our existing object structure.
   //
   // It would be nice to be able to make the JsonRecordDefinition::FieldDefinitions constants constexpr rather than just
   // const, but this is not yet easy because QVector cannot be constexpr, std::vector cannot yet be constexpr,
   // std::array (which can be constexpr) cannot deduce its own length when used with non-trivial types, and the
   // proposed std::make_array is still experimental and not yet actually part of std.  (There are various workarounds
   // with template metaprogramming but it's all a bit painful compared with the marginal benefit we would get.)
   /////////////////////////////////////////////////////////////////////////////////////////////////////////////////////
   template<> JsonRecordDefinition const BEER_JSON_RECORD_DEFINITION<void> {
      "beerjson",
      "",
      JsonRecordDefinition::create<JsonRecord>,
      {
         // Type                                             Name                         Q_PROPERTY
         {JsonRecordDefinition::FieldType::RequiredConstant, "version",                   &jsonVersionWeSupport},
         {JsonRecordDefinition::FieldType::Array,            "fermentables",              &BtString::NULL_STR},
         {JsonRecordDefinition::FieldType::Array,            "miscellaneous_ingredients", &BtString::NULL_STR},
         {JsonRecordDefinition::FieldType::Array,            "hop_varieties",             &BtString::NULL_STR},
         {JsonRecordDefinition::FieldType::Array,            "cultures",                  &BtString::NULL_STR},
         {JsonRecordDefinition::FieldType::Array,            "profiles",                  &BtString::NULL_STR},
         {JsonRecordDefinition::FieldType::Array,            "styles",                    &BtString::NULL_STR},
         {JsonRecordDefinition::FieldType::Array,            "mashes",                    &BtString::NULL_STR},
         {JsonRecordDefinition::FieldType::Array,            "fermentations",             &BtString::NULL_STR},
         {JsonRecordDefinition::FieldType::Array,            "recipes",                   &BtString::NULL_STR},
         {JsonRecordDefinition::FieldType::Array,            "equipments",                &BtString::NULL_STR},
         {JsonRecordDefinition::FieldType::Array,            "boil",                      &BtString::NULL_STR},
         {JsonRecordDefinition::FieldType::Array,            "packaging",                 &BtString::NULL_STR}
      }
   };

   ///////////////////////////////////////////////////////////////////////////////////////////////////////////////////////
   // Field mappings for fermentables BeerJSON records - see schemas/beerjson/1.0/fermentable.json
   ///////////////////////////////////////////////////////////////////////////////////////////////////////////////////////
   EnumStringMapping const BEER_JSON_FERMENTABLE_TYPE_MAPPER {
      // .:TODO.JSON:.  Add missing values here to Fermentable::Type
      {"dry extract", Fermentable::Type::Dry_Extract},
      {"extract",     Fermentable::Type::Extract},
      {"grain",       Fermentable::Type::Grain},
      {"sugar",       Fermentable::Type::Sugar},
//      {"fruit",       Fermentable::Type::},
//      {"juice",       Fermentable::Type::},
//      {"honey",       Fermentable::Type::},
      {"other",       Fermentable::Type::Adjunct}
   };
   // .:TODO.JSON:.  Create Fermentable::GrainGroup enum class
   EnumStringMapping const BEER_JSON_FERMENTABLE_GRAIN_GROUP_MAPPER {
//      {"base",       Fermentable::GrainGroup::},
//      {"caramel",    Fermentable::GrainGroup::},
//      {"flaked",     Fermentable::GrainGroup::},
//      {"roasted",    Fermentable::GrainGroup::},
//      {"specialty",  Fermentable::GrainGroup::},
//      {"smoked",     Fermentable::GrainGroup::},
//      {"adjunct",    Fermentable::GrainGroup::}
   };
   std::initializer_list<JsonRecordDefinition::FieldDefinition> const BeerJson_FermentableBase {
      // Type                                                 XPath                           Q_PROPERTY                                           Enum/Unit Mapper
      {JsonRecordDefinition::FieldType::String,               "name",                         &PropertyNames::NamedEntity::name,                   },
      {JsonRecordDefinition::FieldType::Enum,                 "type",                         &PropertyNames::Fermentable::type,                   &BEER_JSON_FERMENTABLE_TYPE_MAPPER},
      {JsonRecordDefinition::FieldType::String,               "origin",                       &PropertyNames::Fermentable::origin,                 },
      {JsonRecordDefinition::FieldType::String,               "producer",                     &BtString::NULL_STR,                                 }, // .:TODO.JSON:. Add this to Fermentable or look at PropertyNames::Fermentable::supplier
      {JsonRecordDefinition::FieldType::String,               "product_id",                   &BtString::NULL_STR,                                 }, // .:TODO.JSON:. Add this to Fermentable
      {JsonRecordDefinition::FieldType::Enum,                 "grain_group",                  &PropertyNames::Fermentable::type,                   &BEER_JSON_FERMENTABLE_GRAIN_GROUP_MAPPER},
      {JsonRecordDefinition::FieldType::SingleUnitValue,      "yield/fine_grind",             &BtString::NULL_STR,                                 &BEER_JSON_PERCENT_UNIT}, // .:TODO.JSON:. Add this to Fermentable
      {JsonRecordDefinition::FieldType::SingleUnitValue,      "yield/coarse_grind",           &BtString::NULL_STR,                                 &BEER_JSON_PERCENT_UNIT}, // .:TODO.JSON:. Add this to Fermentable
      {JsonRecordDefinition::FieldType::SingleUnitValue,      "yield/fine_coarse_difference", &PropertyNames::Fermentable::coarseFineDiff_pct,     &BEER_JSON_PERCENT_UNIT},
      {JsonRecordDefinition::FieldType::MeasurementWithUnits, "yield/potential",              &BtString::NULL_STR,                                 &BEER_JSON_DENSITY_UNIT_MAPPER}, // .:TODO.JSON:. Add this to Fermentable
      {JsonRecordDefinition::FieldType::MeasurementWithUnits, "color",                        &PropertyNames::Fermentable::color_srm,              &BEER_JSON_COLOR_UNIT_MAPPER},
   };
   std::initializer_list<JsonRecordDefinition::FieldDefinition> const BeerJson_FermentableType_ExclBase {
      // Type                                                 XPath                           Q_PROPERTY                                           Enum/Unit Mapper
      {JsonRecordDefinition::FieldType::String,               "notes",                        &PropertyNames::Fermentable::notes,                  },
      {JsonRecordDefinition::FieldType::SingleUnitValue,      "moisture",                     &PropertyNames::Fermentable::moisture_pct,           &BEER_JSON_PERCENT_UNIT},
      {JsonRecordDefinition::FieldType::Double,               "alpha_amylase",                &BtString::NULL_STR,                                 }, // .:TODO.JSON:. Add this to Fermentable
      {JsonRecordDefinition::FieldType::MeasurementWithUnits, "diastatic_power",              &PropertyNames::Fermentable::diastaticPower_lintner, &BEER_JSON_DIASTATIC_POWER_UNIT_MAPPER},
      {JsonRecordDefinition::FieldType::SingleUnitValue,      "protein",                      &PropertyNames::Fermentable::protein_pct,            &BEER_JSON_PERCENT_UNIT},
      {JsonRecordDefinition::FieldType::Double,               "kolbach_index",                &BtString::NULL_STR,                                 }, // .:TODO.JSON:. Add this to Fermentable
      {JsonRecordDefinition::FieldType::SingleUnitValue,      "max_in_batch",                 &PropertyNames::Fermentable::maxInBatch_pct,         &BEER_JSON_PERCENT_UNIT},
      {JsonRecordDefinition::FieldType::Bool,                 "recommend_mash",               &PropertyNames::Fermentable::recommendMash,          }, // .:TODO.JSON:. What is the difference between PropertyNames::Fermentable::recommendMash and PropertyNames::Fermentable::isMashed
      {JsonRecordDefinition::FieldType::OneOfMeasurementsWithUnits, "inventory/amount",       &BtString::NULL_STR,                                 &BEER_JSON_MASS_OR_VOLUME_UNIT_MAPPER}, // .:TODO.JSON:. Extend Fermentable::amount_kg so we can cope with volumes
      {JsonRecordDefinition::FieldType::SingleUnitValue,      "glassy",                       &BtString::NULL_STR,                                 &BEER_JSON_PERCENT_UNIT}, // .:TODO.JSON:. Add this to Fermentable
      {JsonRecordDefinition::FieldType::SingleUnitValue,      "plump",                        &BtString::NULL_STR,                                 &BEER_JSON_PERCENT_UNIT}, // .:TODO.JSON:. Add this to Fermentable
      {JsonRecordDefinition::FieldType::SingleUnitValue,      "half",                         &BtString::NULL_STR,                                 &BEER_JSON_PERCENT_UNIT}, // .:TODO.JSON:. Add this to Fermentable
      {JsonRecordDefinition::FieldType::SingleUnitValue,      "mealy",                        &BtString::NULL_STR,                                 &BEER_JSON_PERCENT_UNIT}, // .:TODO.JSON:. Add this to Fermentable
      {JsonRecordDefinition::FieldType::SingleUnitValue,      "thru",                         &BtString::NULL_STR,                                 &BEER_JSON_PERCENT_UNIT}, // .:TODO.JSON:. Add this to Fermentable
      {JsonRecordDefinition::FieldType::SingleUnitValue,      "friability",                   &BtString::NULL_STR,                                 &BEER_JSON_PERCENT_UNIT}, // .:TODO.JSON:. Add this to Fermentable
      {JsonRecordDefinition::FieldType::SingleUnitValue,      "di_ph",                        &BtString::NULL_STR,                                 &BEER_JSON_ACIDITY_UNIT}, // .:TODO.JSON:. Add this to Fermentable
      {JsonRecordDefinition::FieldType::MeasurementWithUnits, "viscosity",                    &BtString::NULL_STR,                                 &BEER_JSON_VISCOSITY_UNIT_MAPPER}, // .:TODO.JSON:. Add this to Fermentable
      {JsonRecordDefinition::FieldType::MeasurementWithUnits, "dms_p",                        &BtString::NULL_STR,                                 &BEER_JSON_CONCENTRATION_UNIT_MAPPER}, // .:TODO.JSON:. Add this to Fermentable
      {JsonRecordDefinition::FieldType::MeasurementWithUnits, "fan",                          &BtString::NULL_STR,                                 &BEER_JSON_CONCENTRATION_UNIT_MAPPER}, // .:TODO.JSON:. Add this to Fermentable
      {JsonRecordDefinition::FieldType::SingleUnitValue,      "fermentability",               &BtString::NULL_STR,                                 &BEER_JSON_PERCENT_UNIT}, // .:TODO.JSON:. Add this to Fermentable
      {JsonRecordDefinition::FieldType::MeasurementWithUnits, "beta_glucan",                  &BtString::NULL_STR,                                 &BEER_JSON_CONCENTRATION_UNIT_MAPPER}, // .:TODO.JSON:. Add this to Fermentable
   };
   // .:TODO.JSON:.  Extend Recipe to have an enum for this
   EnumStringMapping const BEER_JSON_RECIPE_ADDITION_POINT_MAPPER {
///      {"add_to_mash",         Recipe::},
///      {"add_to_boil",         Recipe::},
///      {"add_to_fermentation", Recipe::},
///      {"add_to_package",      Recipe::},
    };
   // This is the same across Fermentable, Hop, Misc
   std::initializer_list<JsonRecordDefinition::FieldDefinition> const BeerJson_IngredientAdditionType_ExclBase {
      // Type                                                 XPath                           Q_PROPERTY                            Enum/Unit Mapper
      {JsonRecordDefinition::FieldType::MeasurementWithUnits, "timing/time",                  &BtString::NULL_STR,                  &BEER_JSON_TIME_UNIT_MAPPER}, // .:TODO.JSON:.
      {JsonRecordDefinition::FieldType::MeasurementWithUnits, "timing/duration",              &BtString::NULL_STR,                  &BEER_JSON_TIME_UNIT_MAPPER}, // .:TODO.JSON:.
      {JsonRecordDefinition::FieldType::Bool,                 "timing/continuous",            &BtString::NULL_STR,                  }, // .:TODO.JSON:.
      {JsonRecordDefinition::FieldType::MeasurementWithUnits, "timing/specific_gravity",      &BtString::NULL_STR,                  &BEER_JSON_DENSITY_UNIT_MAPPER}, // .:TODO.JSON:.
      {JsonRecordDefinition::FieldType::SingleUnitValue,      "timing/pH",                    &BtString::NULL_STR,                  &BEER_JSON_ACIDITY_UNIT}, // .:TODO.JSON:.
      {JsonRecordDefinition::FieldType::Int,                  "timing/step",                  &BtString::NULL_STR,                  }, // .:TODO.JSON:.
      {JsonRecordDefinition::FieldType::Enum,                 "timing/use",                   &BtString::NULL_STR,                  &BEER_JSON_RECIPE_ADDITION_POINT_MAPPER}, // .:TODO.JSON:.
      {JsonRecordDefinition::FieldType::OneOfMeasurementsWithUnits, "amount",                 &BtString::NULL_STR,                  &BEER_JSON_MASS_OR_VOLUME_UNIT_MAPPER}, // .:TODO.JSON:.
   };
   // As mentioned above, it would be really nice to do this at compile time, but haven't yet found a nice way to do so
   template<> JsonRecordDefinition const BEER_JSON_RECORD_DEFINITION<Fermentable> {
      "fermentables",
      "Fermentable",
      JsonRecordDefinition::create< JsonNamedEntityRecord< Fermentable > >,
      {BeerJson_FermentableBase, BeerJson_FermentableType_ExclBase}
   };

   ///////////////////////////////////////////////////////////////////////////////////////////////////////////////////////
   // Field mappings for miscellaneous_ingredients BeerJSON records - see schemas/beerjson/1.0/misc.json TODO
   ///////////////////////////////////////////////////////////////////////////////////////////////////////////////////////
   EnumStringMapping const BEER_JSON_MISC_TYPE_MAPPER {
      // .:TODO.JSON:.  Add missing values here to Misc::Type
      {"spice",       Misc::Type::Spice},
      {"fining",      Misc::Type::Fining},
      {"water agent", Misc::Type::Water_Agent},
      {"herb",        Misc::Type::Herb},
      {"flavor",      Misc::Type::Flavor},
///      {"wood",        Misc::Type::Wood},
      {"other",       Misc::Type::Other}
   };
   // .:TBD.JSON:. There is no equivalent of the Misc::Use enum in BeerJSON, just the use_for string
//   EnumStringMapping const BEER_JSON_MISC_USE_MAPPER {
//      {"Boil",      Misc::Use::Boil},
//      {"Mash",      Misc::Use::Mash},
//      {"Primary",   Misc::Use::Primary},
//      {"Secondary", Misc::Use::Secondary},
//      {"Bottling",  Misc::Use::Bottling}
//   };
   std::initializer_list<JsonRecordDefinition::FieldDefinition> const BeerJson_MiscellaneousBase {
      // Type                                         XPath               Q_PROPERTY                         Enum/Unit Mapper
      {JsonRecordDefinition::FieldType::String,       "name",             &PropertyNames::NamedEntity::name, },
      {JsonRecordDefinition::FieldType::String,       "producer",         &BtString::NULL_STR,               }, // .:TODO.JSON:. Add this to Misc
      {JsonRecordDefinition::FieldType::String,       "product_id",       &BtString::NULL_STR,               }, // .:TODO.JSON:. Add this to Misc
      {JsonRecordDefinition::FieldType::Enum,         "type",             &PropertyNames::Fermentable::type, &BEER_JSON_MISC_TYPE_MAPPER},
   };
   std::initializer_list<JsonRecordDefinition::FieldDefinition> const BeerJson_MiscellaneousType_ExclBase {
      // Type                                         XPath               Q_PROPERTY                         Enum/Unit Mapper
      {JsonRecordDefinition::FieldType::String,       "use_for",          &PropertyNames::Misc::useFor,      },
      {JsonRecordDefinition::FieldType::String,       "notes",            &PropertyNames::Misc::notes,       },
      {JsonRecordDefinition::FieldType::OneOfMeasurementsWithUnits, "inventory/amount", &PropertyNames::Misc::amount,      &BEER_JSON_MASS_OR_VOLUME_UNIT_MAPPER}, // .:TODO.JSON:. Also need to reference Misc::amountIsWeight PLUS we need to cope with UnitType
   };
   template<> JsonRecordDefinition const BEER_JSON_RECORD_DEFINITION<Misc> {
      "miscellaneous_ingredients",
      "Misc",
      JsonRecordDefinition::create< JsonNamedEntityRecord< Misc > >,
      {BeerJson_MiscellaneousBase, BeerJson_MiscellaneousType_ExclBase}
   };

   ///////////////////////////////////////////////////////////////////////////////////////////////////////////////////////
   // Field mappings for hop_varieties BeerJSON records - see schemas/beerjson/1.0/hop.json
   ///////////////////////////////////////////////////////////////////////////////////////////////////////////////////////
/* This isn't used with BeerJSON
 * EnumStringMapping const BEER_JSON_HOP_USE_MAPPER {
      {"Boil",       Hop::Use::Boil},
      {"Dry Hop",    Hop::Use::Dry_Hop},
      {"Mash",       Hop::Use::Mash},
      {"First Wort", Hop::Use::First_Wort},
      {"Aroma",      Hop::Use::UseAroma}
   };*/
   EnumStringMapping const BEER_JSON_HOP_TYPE_MAPPER {
      // .:TODO.JSON:.  Add missing values here to Hop::Type and/or combine with Hop::Use
      {"aroma",                  Hop::Type::Aroma},
      {"bittering",              Hop::Type::Bittering},
//      {"flavor",                 Hop::Type::},
      {"aroma/bittering",        Hop::Type::Both},
//      {"bittering/flavor",       Hop::Type::},
//      {"aroma/flavor",           Hop::Type::},
//      {"aroma/bittering/flavor", Hop::Type::},


      {"Bittering", Hop::Type::Bittering},
      {"Aroma",     Hop::Type::Aroma},
      {"Both",      Hop::Type::Both}
   };
   EnumStringMapping const BEER_JSON_HOP_FORM_MAPPER {
      // .:TODO.JSON:.  Add missing values here to Hop::Form
//      {"extract",    Hop::Form::},
      {"leaf",       Hop::Form::Leaf},
//      {"leaf (wet)", Hop::Form::},
      {"pellet",     Hop::Form::Pellet},
//      {"powder",     Hop::Form::},
      {"plug",       Hop::Form::Plug}
   };
   std::initializer_list<JsonRecordDefinition::FieldDefinition> const BeerJson_HopBase {
      // Type                                         XPath                                Q_PROPERTY                              Enum/Unit Mapper
      {JsonRecordDefinition::FieldType::String,       "name",                              &PropertyNames::NamedEntity::name,      },
      {JsonRecordDefinition::FieldType::String,       "producer",                          &BtString::NULL_STR,                    }, // .:TODO.JSON:. Add this to Hop
      {JsonRecordDefinition::FieldType::String,       "product_id",                        &BtString::NULL_STR,                    }, // .:TODO.JSON:. Add this to Hop
      {JsonRecordDefinition::FieldType::String,       "origin",                            &PropertyNames::Hop::origin,            },
      {JsonRecordDefinition::FieldType::String,       "year",                              &BtString::NULL_STR,                    }, // .:TODO.JSON:. Add this to Hop
      {JsonRecordDefinition::FieldType::Enum,         "form",                              &PropertyNames::Hop::form,              &BEER_JSON_HOP_FORM_MAPPER},
   };
   std::initializer_list<JsonRecordDefinition::FieldDefinition> const BeerJson_HopType_ExclBase {
      // Type                                            XPath                                Q_PROPERTY                              Enum/Unit Mapper
      {JsonRecordDefinition::FieldType::SingleUnitValue, "alpha_acid",                        &PropertyNames::Hop::alpha_pct,         &BEER_JSON_PERCENT_UNIT},
      {JsonRecordDefinition::FieldType::SingleUnitValue, "beta_acid",                         &PropertyNames::Hop::beta_pct,          &BEER_JSON_PERCENT_UNIT},
      {JsonRecordDefinition::FieldType::Enum,            "type",                              &PropertyNames::Hop::type,              &BEER_JSON_HOP_TYPE_MAPPER},
      {JsonRecordDefinition::FieldType::String,          "notes",                             &PropertyNames::Hop::notes,             },
      {JsonRecordDefinition::FieldType::SingleUnitValue, "percent_lost",                      &PropertyNames::Hop::hsi_pct,           &BEER_JSON_PERCENT_UNIT},
      {JsonRecordDefinition::FieldType::String,          "substitutes",                       &PropertyNames::Hop::substitutes,       },
      {JsonRecordDefinition::FieldType::Double,          "oil_content/total_oil_ml_per_100g", &BtString::NULL_STR,                    }, // .:TODO.JSON:. Add this to Hop
      {JsonRecordDefinition::FieldType::SingleUnitValue, "oil_content/humulene",              &PropertyNames::Hop::humulene_pct,      &BEER_JSON_PERCENT_UNIT},
      {JsonRecordDefinition::FieldType::SingleUnitValue, "oil_content/caryophyllene",         &PropertyNames::Hop::caryophyllene_pct, &BEER_JSON_PERCENT_UNIT},
      {JsonRecordDefinition::FieldType::SingleUnitValue, "oil_content/cohumulone",            &PropertyNames::Hop::cohumulone_pct,    &BEER_JSON_PERCENT_UNIT},
      {JsonRecordDefinition::FieldType::SingleUnitValue, "oil_content/myrcene",               &PropertyNames::Hop::myrcene_pct,       &BEER_JSON_PERCENT_UNIT},
      {JsonRecordDefinition::FieldType::SingleUnitValue, "oil_content/farnesene",             &BtString::NULL_STR,                    &BEER_JSON_PERCENT_UNIT}, // .:TODO.JSON:. Add this to Hop
      {JsonRecordDefinition::FieldType::SingleUnitValue, "oil_content/geraniol",              &BtString::NULL_STR,                    &BEER_JSON_PERCENT_UNIT}, // .:TODO.JSON:. Add this to Hop
      {JsonRecordDefinition::FieldType::SingleUnitValue, "oil_content/b_pinene",              &BtString::NULL_STR,                    &BEER_JSON_PERCENT_UNIT}, // .:TODO.JSON:. Add this to Hop
      {JsonRecordDefinition::FieldType::SingleUnitValue, "oil_content/linalool",              &BtString::NULL_STR,                    &BEER_JSON_PERCENT_UNIT}, // .:TODO.JSON:. Add this to Hop
      {JsonRecordDefinition::FieldType::SingleUnitValue, "oil_content/limonene",              &BtString::NULL_STR,                    &BEER_JSON_PERCENT_UNIT}, // .:TODO.JSON:. Add this to Hop
      {JsonRecordDefinition::FieldType::SingleUnitValue, "oil_content/nerol",                 &BtString::NULL_STR,                    &BEER_JSON_PERCENT_UNIT}, // .:TODO.JSON:. Add this to Hop
      {JsonRecordDefinition::FieldType::SingleUnitValue, "oil_content/pinene",                &BtString::NULL_STR,                    &BEER_JSON_PERCENT_UNIT}, // .:TODO.JSON:. Add this to Hop
      {JsonRecordDefinition::FieldType::SingleUnitValue, "oil_content/polyphenols",           &BtString::NULL_STR,                    &BEER_JSON_PERCENT_UNIT}, // .:TODO.JSON:. Add this to Hop
      {JsonRecordDefinition::FieldType::SingleUnitValue, "oil_content/xanthohumol",           &BtString::NULL_STR,                    &BEER_JSON_PERCENT_UNIT}, // .:TODO.JSON:. Add this to Hop
      {JsonRecordDefinition::FieldType::OneOfMeasurementsWithUnits, "inventory/amount",       &BtString::NULL_STR,                    &BEER_JSON_MASS_OR_VOLUME_UNIT_MAPPER}, // .:TODO.JSON:. Extend Hop::amount_kg so we can cope with volumes for extract etc

      // .:TODO.JSON:. Note that we'll need to look at HopAdditionType, IBUEstimateType, IBUMethodType when we use Hops in Recipes
   };
   template<> JsonRecordDefinition const BEER_JSON_RECORD_DEFINITION<Hop> {
      "hop_varieties",
      "Hop",
      JsonRecordDefinition::create< JsonNamedEntityRecord< Hop > >,
      {BeerJson_HopBase, BeerJson_HopType_ExclBase}
   };

   ///////////////////////////////////////////////////////////////////////////////////////////////////////////////////////
   // Field mappings for cultures BeerJSON records - see schemas/beerjson/1.0/culture.json
   ///////////////////////////////////////////////////////////////////////////////////////////////////////////////////////
   EnumStringMapping const BEER_JSON_YEAST_TYPE_MAPPER {
      // .:TODO.JSON:.  Add missing values here to Yeast::Type, and decide what to do about Yeast::Type::Wheat - maybe it becomes Other?
//      {"??",     Yeast::Type::Wheat}, BeerJSON doesn't have a type corresponding to this
      {"ale",           Yeast::Type::Ale},
//      {"bacteria",      Yeast::Type::},
//      {"brett",         Yeast::Type::},
      {"champagne",     Yeast::Type::Champagne},
//      {"kveik",         Yeast::Type::},
//      {"lacto",         Yeast::Type::},
      {"lager",         Yeast::Type::Lager},
//      {"malolactic",    Yeast::Type::},
//      {"mixed-culture", Yeast::Type::},
//      {"other",         Yeast::Type::},
//      {"pedio",         Yeast::Type::},
//      {"spontaneous",   Yeast::Type::},
      {"wine",          Yeast::Type::Wine},
   };
   EnumStringMapping const BEER_JSON_YEAST_FORM_MAPPER {
      // .:TODO.JSON:.  Add missing value here to Yeast::Form
      {"liquid",  Yeast::Form::Liquid},
      {"dry",     Yeast::Form::Dry},
      {"slant",   Yeast::Form::Slant},
      {"culture", Yeast::Form::Culture}
//      {"dregs",   Yeast::Form::}
   };
   EnumStringMapping const BEER_JSON_YEAST_FLOCCULATION_MAPPER {
      // BeerJSON has an entire type called QualitativeRangeType, but it's only used for this field, so, for now, we
      // treat it as an enum
      // .:TODO.JSON:.  Add missing value here to Yeast::Flocculation
//      {"very low",    Yeast::Flocculation::},
      {"low",         Yeast::Flocculation::Low},
//      {"medium low",  Yeast::Flocculation::},
      {"medium",      Yeast::Flocculation::Medium},
//      {"medium high", Yeast::Flocculation::},
      {"high",        Yeast::Flocculation::High},
      {"very high",   Yeast::Flocculation::Very_High},
   };
   template<> JsonRecordDefinition const BEER_JSON_RECORD_DEFINITION<Yeast> {
      "cultures",
      "Yeast",
      JsonRecordDefinition::create< JsonNamedEntityRecord< Yeast > >,
      {
         // Type                                                 XPath                        Q_PROPERTY                               Enum/Unit Mapper
         {JsonRecordDefinition::FieldType::String,               "name",                      &PropertyNames::NamedEntity::name,       },
         {JsonRecordDefinition::FieldType::Enum,                 "type",                      &PropertyNames::Yeast::type,             &BEER_JSON_YEAST_TYPE_MAPPER},
         {JsonRecordDefinition::FieldType::Enum,                 "form",                      &PropertyNames::Yeast::form,             &BEER_JSON_YEAST_FORM_MAPPER},
         {JsonRecordDefinition::FieldType::String,               "producer",                  &PropertyNames::Yeast::laboratory,       },
         {JsonRecordDefinition::FieldType::String,               "product_id",                &PropertyNames::Yeast::productID,        },
         {JsonRecordDefinition::FieldType::MeasurementWithUnits, "temperature_range/minimum", &PropertyNames::Yeast::minTemperature_c, &BEER_JSON_TEMPERATURE_UNIT_MAPPER},
         {JsonRecordDefinition::FieldType::MeasurementWithUnits, "temperature_range/maximum", &PropertyNames::Yeast::maxTemperature_c, &BEER_JSON_TEMPERATURE_UNIT_MAPPER},
         {JsonRecordDefinition::FieldType::SingleUnitValue,      "alcohol_tolerance",         &BtString::NULL_STR,                     &BEER_JSON_PERCENT_UNIT}, // .:TODO.JSON:. Add this to Yeast
         {JsonRecordDefinition::FieldType::Enum,                 "flocculation",              &PropertyNames::Yeast::flocculation,     &BEER_JSON_YEAST_FLOCCULATION_MAPPER},
         {JsonRecordDefinition::FieldType::SingleUnitValue,      "attenuation_range/minimum", &BtString::NULL_STR,                     &BEER_JSON_PERCENT_UNIT}, // .:TODO.JSON:. Convert/extend PropertyNames::Yeast::attenuation_pct to a range
         {JsonRecordDefinition::FieldType::SingleUnitValue,      "attenuation_range/maximum", &BtString::NULL_STR,                     &BEER_JSON_PERCENT_UNIT}, // .:TODO.JSON:. Convert/extend PropertyNames::Yeast::attenuation_pct to a range
         {JsonRecordDefinition::FieldType::String,               "notes",                     &PropertyNames::Yeast::notes,            },
         {JsonRecordDefinition::FieldType::String,               "best_for",                  &PropertyNames::Yeast::bestFor,          },
         {JsonRecordDefinition::FieldType::Int,                  "max_reuse",                 &PropertyNames::Yeast::maxReuse,         },
         {JsonRecordDefinition::FieldType::Bool,                 "pof",                       &BtString::NULL_STR,                     }, // .:TODO.JSON:. Add isPhenolicOffFlavorPositive (aka POF+) to Yeast
         {JsonRecordDefinition::FieldType::Bool,                 "glucoamylase",              &BtString::NULL_STR,                     }, // .:TODO.JSON:. Add isGlucoamylasePositive to Yeast
         // .:TODO.JSON:. I think this one is a bit more commplicated as inventory/dry/amount is Mass but
         // inventory/liquid/amount, inventory/slant/amount, inventory/culture/amount are all volume
         {JsonRecordDefinition::FieldType::OneOfMeasurementsWithUnits, "inventory/amount",    &BtString::NULL_STR,                     &BEER_JSON_MASS_OR_VOLUME_UNIT_MAPPER},
         // .:TBD.JSON:. Not sure how important it is for us to support the following fields.
         // See http://www.milkthefunk.com/wiki/Saccharomyces#Killer_Wine_Yeast for a bit more info
         {JsonRecordDefinition::FieldType::Bool,                 "zymocide/no1",              &BtString::NULL_STR,                     },
         {JsonRecordDefinition::FieldType::Bool,                 "zymocide/no2",              &BtString::NULL_STR,                     },
         {JsonRecordDefinition::FieldType::Bool,                 "zymocide/no28",             &BtString::NULL_STR,                     },
         {JsonRecordDefinition::FieldType::Bool,                 "zymocide/klus",             &BtString::NULL_STR,                     },
         {JsonRecordDefinition::FieldType::Bool,                 "zymocide/neutral",          &BtString::NULL_STR,                     },
         // Note that there is, AFAICT, no equivalent in BeerJSON to the following BeerXML properties:
         //  • Int:  TIMES_CULTURED   / PropertyNames::Yeast::timesCultured
         //  • Bool: ADD_TO_SECONDARY / PropertyNames::Yeast::addToSecondary
      }
   };

   ///////////////////////////////////////////////////////////////////////////////////////////////////////////////////////
   // Field mappings for profiles BeerJSON records - see schemas/beerjson/1.0/water.json
   ///////////////////////////////////////////////////////////////////////////////////////////////////////////////////////
   template<> JsonRecordDefinition const BEER_JSON_RECORD_DEFINITION<Water> {
      "profiles",
      "Water",
      JsonRecordDefinition::create< JsonNamedEntityRecord< Water > >,
      {
         // Type                                                 XPath             Q_PROPERTY                              Enum/Unit Mapper
         {JsonRecordDefinition::FieldType::String,               "name",           &PropertyNames::NamedEntity::name,      },
         {JsonRecordDefinition::FieldType::String,               "producer",       &BtString::NULL_STR,                    }, // Not sure what this means for water...
         {JsonRecordDefinition::FieldType::MeasurementWithUnits, "calcium",        &PropertyNames::Water::calcium_ppm,     &BEER_JSON_CONCENTRATION_UNIT_MAPPER},
         {JsonRecordDefinition::FieldType::MeasurementWithUnits, "bicarbonate",    &PropertyNames::Water::bicarbonate_ppm, &BEER_JSON_CONCENTRATION_UNIT_MAPPER},
         {JsonRecordDefinition::FieldType::MeasurementWithUnits, "potassium",      &BtString::NULL_STR,                    &BEER_JSON_CONCENTRATION_UNIT_MAPPER}, // .:TODO.JSON:. Add this to Water
         {JsonRecordDefinition::FieldType::MeasurementWithUnits, "iron",           &BtString::NULL_STR,                    &BEER_JSON_CONCENTRATION_UNIT_MAPPER}, // .:TODO.JSON:. Add this to Water
         {JsonRecordDefinition::FieldType::MeasurementWithUnits, "nitrate",        &BtString::NULL_STR,                    &BEER_JSON_CONCENTRATION_UNIT_MAPPER}, // .:TODO.JSON:. Add this to Water
         {JsonRecordDefinition::FieldType::MeasurementWithUnits, "nitrite",        &BtString::NULL_STR,                    &BEER_JSON_CONCENTRATION_UNIT_MAPPER}, // .:TODO.JSON:. Add this to Water
         {JsonRecordDefinition::FieldType::MeasurementWithUnits, "flouride",       &BtString::NULL_STR,                    &BEER_JSON_CONCENTRATION_UNIT_MAPPER}, // .:TODO.JSON:. Add this to Water
         {JsonRecordDefinition::FieldType::MeasurementWithUnits, "sulfate",        &PropertyNames::Water::sulfate_ppm,     &BEER_JSON_CONCENTRATION_UNIT_MAPPER},
         {JsonRecordDefinition::FieldType::MeasurementWithUnits, "chloride",       &PropertyNames::Water::chloride_ppm,    &BEER_JSON_CONCENTRATION_UNIT_MAPPER},
         {JsonRecordDefinition::FieldType::MeasurementWithUnits, "sodium",         &PropertyNames::Water::sodium_ppm,      &BEER_JSON_CONCENTRATION_UNIT_MAPPER},
         {JsonRecordDefinition::FieldType::MeasurementWithUnits, "magnesium",      &PropertyNames::Water::magnesium_ppm,   &BEER_JSON_CONCENTRATION_UNIT_MAPPER},
         {JsonRecordDefinition::FieldType::SingleUnitValue,      "ph",             &PropertyNames::Water::ph,              &BEER_JSON_ACIDITY_UNIT},
         {JsonRecordDefinition::FieldType::String,               "notes",          &PropertyNames::Water::notes,           },

         // .:TODO.JSON:. Note that we'll need to look at WaterAdditionType at some point...
      }
   };

   ///////////////////////////////////////////////////////////////////////////////////////////////////////////////////////
   // Field mappings for styles BeerJSON records - see schemas/beerjson/1.0/style.json TODO
   ///////////////////////////////////////////////////////////////////////////////////////////////////////////////////////
   EnumStringMapping const BEER_JSON_STYLE_TYPE_MAPPER {
      // .:TBD.JSON:. BeerJSON doesn't have style types matching Style::Type::Lager, Style::Type::Ale, Style::Type::Wheat, Style::Type::Mixed
      // .:TODO.JSON:.  Add missing values here to Style::Type
//      {"beer",     Style::Type::},
      {"cider",    Style::Type::Cider},
//      {"kombucha", Style::Type::},
      {"mead",     Style::Type::Mead},
//      {"other",    Style::Type::},
//      {"soda",     Style::Type::},
//      {"wine",     Style::Type::}
   };
   template<> JsonRecordDefinition const BEER_JSON_RECORD_DEFINITION<Style> {
      "styles",
      "Style",
      JsonRecordDefinition::create< JsonNamedEntityRecord< Style > >,
      {
         // Type                                                 XPath                                     Q_PROPERTY                             Enum/Unit Mapper
         {JsonRecordDefinition::FieldType::String,               "name",                                   &PropertyNames::NamedEntity::name,     },
         {JsonRecordDefinition::FieldType::String,               "category",                               &PropertyNames::Style::category,       },
         {JsonRecordDefinition::FieldType::Int,                  "category_number",                        &PropertyNames::Style::categoryNumber, },
         {JsonRecordDefinition::FieldType::String,               "style_letter",                           &PropertyNames::Style::styleLetter,    },
         {JsonRecordDefinition::FieldType::String,               "style_guide",                            &PropertyNames::Style::styleGuide,     },
         {JsonRecordDefinition::FieldType::Enum,                 "type",                                   &PropertyNames::Style::type,           &BEER_JSON_STYLE_TYPE_MAPPER},
         {JsonRecordDefinition::FieldType::MeasurementWithUnits, "original_gravity/minimum",               &PropertyNames::Style::ogMin,          &BEER_JSON_DENSITY_UNIT_MAPPER},
         {JsonRecordDefinition::FieldType::MeasurementWithUnits, "original_gravity/maximum",               &PropertyNames::Style::ogMax,          &BEER_JSON_DENSITY_UNIT_MAPPER},
         {JsonRecordDefinition::FieldType::MeasurementWithUnits, "final_gravity/minimum",                  &PropertyNames::Style::fgMin,          &BEER_JSON_DENSITY_UNIT_MAPPER},
         {JsonRecordDefinition::FieldType::MeasurementWithUnits, "final_gravity/maximum",                  &PropertyNames::Style::fgMax,          &BEER_JSON_DENSITY_UNIT_MAPPER},
         {JsonRecordDefinition::FieldType::SingleUnitValue,      "international_bitterness_units/minimum", &PropertyNames::Style::ibuMin,         &BEER_JSON_BITTERNESS_UNIT},
         {JsonRecordDefinition::FieldType::SingleUnitValue,      "international_bitterness_units/maximum", &PropertyNames::Style::ibuMax,         &BEER_JSON_BITTERNESS_UNIT},
         {JsonRecordDefinition::FieldType::MeasurementWithUnits, "color/minimum",                          &PropertyNames::Style::colorMin_srm,   &BEER_JSON_COLOR_UNIT_MAPPER},
         {JsonRecordDefinition::FieldType::MeasurementWithUnits, "color/maximum",                          &PropertyNames::Style::colorMax_srm,   &BEER_JSON_COLOR_UNIT_MAPPER},
         {JsonRecordDefinition::FieldType::MeasurementWithUnits, "carbonation/minimum",                    &PropertyNames::Style::carbMin_vol,    &BEER_JSON_CARBONATION_UNIT_MAPPER},
         {JsonRecordDefinition::FieldType::MeasurementWithUnits, "carbonation/maximum",                    &PropertyNames::Style::carbMax_vol,    &BEER_JSON_CARBONATION_UNIT_MAPPER},
         {JsonRecordDefinition::FieldType::SingleUnitValue,      "alcohol_by_volume/minimum",              &PropertyNames::Style::abvMin_pct,     &BEER_JSON_PERCENT_UNIT},
         {JsonRecordDefinition::FieldType::SingleUnitValue,      "alcohol_by_volume/maximum",              &PropertyNames::Style::abvMax_pct,     &BEER_JSON_PERCENT_UNIT},
         {JsonRecordDefinition::FieldType::String,               "notes",                                  &PropertyNames::Style::notes,          },
         {JsonRecordDefinition::FieldType::String,               "aroma",                                  &BtString::NULL_STR,                   }, // .:TODO.JSON:. Add this to Style
         {JsonRecordDefinition::FieldType::String,               "appearance",                             &BtString::NULL_STR,                   }, // .:TODO.JSON:. Add this to Style
         {JsonRecordDefinition::FieldType::String,               "flavor",                                 &BtString::NULL_STR,                   }, // .:TODO.JSON:. Add this to Style
         {JsonRecordDefinition::FieldType::String,               "mouthfeel",                              &BtString::NULL_STR,                   }, // .:TODO.JSON:. Add this to Style
         {JsonRecordDefinition::FieldType::String,               "overall_impression",                     &BtString::NULL_STR,                   }, // .:TODO.JSON:. Add this to Style
         {JsonRecordDefinition::FieldType::String,               "ingredients",                            &PropertyNames::Style::ingredients,    },
         {JsonRecordDefinition::FieldType::String,               "examples",                               &PropertyNames::Style::examples,       },
         // .:TBD.JSON:. Nothing in BeerJSON directly maps to PropertyNames::Style::profile
      }
   };

   ///////////////////////////////////////////////////////////////////////////////////////////////////////////////////////
   // Field mappings for mashes BeerJSON records TODO
   ///////////////////////////////////////////////////////////////////////////////////////////////////////////////////////
//      JsonRecordDefinition::create< JsonMashRecord >,

   ///////////////////////////////////////////////////////////////////////////////////////////////////////////////////////
   // Field mappings for fermentations BeerJSON records TODO
   ///////////////////////////////////////////////////////////////////////////////////////////////////////////////////////
//      JsonRecordDefinition::create< JsonNamedEntityRecord< Fermantation > >,

   ///////////////////////////////////////////////////////////////////////////////////////////////////////////////////////
   // Field mappings for recipes BeerJSON records TODO
   ///////////////////////////////////////////////////////////////////////////////////////////////////////////////////////
//      JsonRecordDefinition::create< JsonRecipRecord >,

   ///////////////////////////////////////////////////////////////////////////////////////////////////////////////////////
   // Field mappings for equipments BeerJSON records TODO
   ///////////////////////////////////////////////////////////////////////////////////////////////////////////////////////
//      JsonRecordDefinition::create< JsonNamedEntityRecord< Equipment > >,

   ///////////////////////////////////////////////////////////////////////////////////////////////////////////////////////
   // Field mappings for boil BeerJSON records TODO
   ///////////////////////////////////////////////////////////////////////////////////////////////////////////////////////
//      JsonRecordDefinition::create< JsonNamedEntityRecord< Boil > >,

   ///////////////////////////////////////////////////////////////////////////////////////////////////////////////////////
   // Field mappings for packaging BeerJSON records TODO
   ///////////////////////////////////////////////////////////////////////////////////////////////////////////////////////
//      JsonRecordDefinition::create< JsonNamedEntityRecord< Packaging > >,

   //
   // The mapping we use between BeerJSON structure and our own object structure
   //
   JsonCoding const BEER_JSON_1_CODING{
      // Yes, it is odd that BeerJSON 1.0 uses version number 2.06.  AFAICT this is because BeerJSON 1.0 was took its
      // starting point as the unfinished BeerXML 2.01 specification.
      "BeerJSON 1.0",
      "2.06",
      JsonSchema::Id::BEER_JSON_2_1,
      {
         BEER_JSON_RECORD_DEFINITION<void>       , //Root
         BEER_JSON_RECORD_DEFINITION<Hop>        ,
         BEER_JSON_RECORD_DEFINITION<Fermentable>,
         BEER_JSON_RECORD_DEFINITION<Yeast>      ,
         BEER_JSON_RECORD_DEFINITION<Misc>       ,
         BEER_JSON_RECORD_DEFINITION<Water>      ,
         BEER_JSON_RECORD_DEFINITION<Style>      ,
//         BEER_JSON_RECORD_DEFINITION<MashStep>   ,
//         BEER_JSON_RECORD_DEFINITION<Mash>       ,
//         BEER_JSON_RECORD_DEFINITION<Equipment>  ,
//         BEER_JSON_RECORD_DEFINITION<Instruction>,
//         BEER_JSON_RECORD_DEFINITION<BrewNote>   ,
//         BEER_JSON_RECORD_DEFINITION<Recipe>
      }
   };

   //=-=-=-=-=-=-=-=-

   // This function first validates the input file against a JSON schema (https://json-schema.org/)
   bool validateAndLoad(QString const & fileName, QTextStream & userMessage) {
      boost::json::value inputDocument;
      try {
         inputDocument = JsonUtils::loadJsonDocument(fileName);
      } catch (std::exception const & exception) {
         qWarning() <<
            Q_FUNC_INFO << "Caught exception while reading" << fileName << ":" << exception.what();
         userMessage << exception.what();
         return false;
      }

      //
      // If there are ever multiple versions of BeerJSON, this is where we'll work out which one to use for reading
      // this file.  For now, we just log some info.
      //
      // Note that, at this point, because we have not yet validated it against a JSON schema, we can't make any
      // assumptions about the input document - hence all the if statements in the block of code here.
      //
      // The root of a JSON document should be an object named "beerjson"
      //
      QString beerJsonVersion = "";
      if (!inputDocument.is_object()) {
         qWarning() << Q_FUNC_INFO << "Root of" << fileName << "is not a JSON object";
      } else {
         boost::json::object const & documentRoot = inputDocument.as_object();
         if (!documentRoot.contains("beerjson")) {
            qWarning() << Q_FUNC_INFO << "No beerjson root object found in" << fileName;
         } else {
            boost::json::value const & beerJsonValue = documentRoot.at("beerjson");
            if (!beerJsonValue.is_object()) {
               qWarning() << Q_FUNC_INFO << "beerjson element in" << fileName << "is not a JSON object";
            } else {
               boost::json::object const & beerJson = beerJsonValue.as_object();
               boost::json::value const * bjVer = beerJson.if_contains("version");
               if (!bjVer) {
                  qWarning() << Q_FUNC_INFO << "No version found in" << fileName;
               } else {
                  //
                  // Version is a JSON number (in JavaScript’s double-precision floating-point format).  It would be
                  // nice if we could get hold of the raw string from the JSON file (because, really, version is
                  // integer-dot-integer so a string would be easier to parse).  However, AFAICT, there isn't a way to
                  // do this with Boost.JSON.
                  //
                  qDebug() << Q_FUNC_INFO << "Version" << *bjVer << "(" << bjVer->kind() << ")";
                  double const * bjVersion = bjVer->if_double();
                  if (!bjVersion) {
                     qDebug() << Q_FUNC_INFO << "Could not parse version" << bjVer << "in" << fileName;
                  } else {
                     qDebug() << Q_FUNC_INFO << "BeerJSON version of" << fileName << "is" << *bjVersion;
                     beerJsonVersion = QString::number(*bjVersion);
                  }
               }
            }
         }
      }

      if (beerJsonVersion.isEmpty()) {
         qWarning() << Q_FUNC_INFO << "Unable to read BeerJSON version from" << fileName;
         userMessage << "Invalid BeerJSON file: could not read version number";
         return false;
      }

      //
      // Per above, for the moment, we assume everything is BeerJSON 1.0 (using version number 2.06 per comment above)
      // and validate against that schema.
      //
      // Obviously, in time, if and when BeerJSON evolves, we'll want to do something less hard-coded here!
      //
      if (beerJsonVersion != jsonVersionWeSupport) {
         qWarning() <<
            Q_FUNC_INFO << "BeerJSON version " << beerJsonVersion << "differs from what we are expecting (" <<
            jsonVersionWeSupport << ")";
      }
      return BEER_JSON_1_CODING.validateLoadAndStoreInDb(inputDocument, userMessage);
   }

}

bool BeerJson::import(QString const & filename, QTextStream & userMessage) {
   // .:TODO:. This wrapper code is about the same as in BeerXML::importFromXML(), so let's try to pull out the common
   //          bits to one place.

   //
   // During importation we do not want automatic versioning turned on because, during the process of reading in a
   // Recipe we'll end up creating load of versions of it.  The magic of RAII means it's a one-liner to suspend
   // automatic versioning, in an exception-safe way, until the end of this function.
   //
   RecipeHelper::SuspendRecipeVersioning suspendRecipeVersioning;

   //
   // Slightly more manually, we also change the cursor to show "busy" while we're doing the import as, for large
   // imports, processing can take a few seconds or so.
   //
   QApplication::setOverrideCursor(Qt::WaitCursor);
   QApplication::processEvents();
   bool result = validateAndLoad(filename, userMessage);
   QApplication::restoreOverrideCursor();
   return result;
}<|MERGE_RESOLUTION|>--- conflicted
+++ resolved
@@ -156,11 +156,7 @@
       "not_used",
       "not_used",
       JsonRecordDefinition::create<JsonRecord>,
-<<<<<<< HEAD
-      {}
-=======
       std::initializer_list<JsonRecordDefinition::FieldDefinition>{}
->>>>>>> b9f85328
    };
 
    // Field mappings below are in the same order as in schemas/beerjson/1.0/beer.json
